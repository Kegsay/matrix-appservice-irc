import Bluebird from "bluebird";
import extend from "extend";
import * as promiseutil from "../promiseutil";
import { IrcHandler, MatrixMembership } from "./IrcHandler";
import { MatrixHandler, MatrixEventInvite, OnMemberEventData, MatrixEventKick } from "./MatrixHandler";
import { MemberListSyncer } from "./MemberListSyncer";
import { IrcServer } from "../irc/IrcServer";
import { ClientPool } from "../irc/ClientPool";
import { BridgedClient, BridgedClientStatus } from "../irc/BridgedClient";
import { IrcUser } from "../models/IrcUser";
import { IrcRoom } from "../models/IrcRoom";
import { BridgeRequest, BridgeRequestErr, BridgeRequestData, BridgeRequestEvent } from "../models/BridgeRequest";
import { NeDBDataStore } from "../datastore/NedbDataStore";
import { PgDataStore } from "../datastore/postgres/PgDataStore";
import { getLogger } from "../logging";
import { DebugApi } from "../DebugApi";
import { Provisioner } from "../provisioning/Provisioner";
import { PublicitySyncer } from "./PublicitySyncer";
import { Histogram } from "prom-client";

import {
    AppServiceRegistration,
    AppService,
} from "matrix-appservice";
import {
    Bridge,
    Intent,
    MatrixUser,
    MatrixRoom,
    Logger,
    Request,
    PrometheusMetrics,
    MembershipCache,
    AgeCounters,
    EphemeralEvent,
    MembershipQueue,
    BridgeInfoStateSyncer,
    Rules,
    ActivityTracker,
    BridgeBlocker,
    UserActivityState,
    UserActivityTracker,
    UserActivityTrackerConfig,
    WeakStateEvent,
} from "matrix-appservice-bridge";
import { IrcAction } from "../models/IrcAction";
import { DataStore } from "../datastore/DataStore";
import { ActionType, MatrixAction, MatrixMessageEvent } from "../models/MatrixAction";
import { BridgeConfig } from "../config/BridgeConfig";
import { Registry } from "prom-client";
import { spawnMetricsWorker } from "../workers/MetricsWorker";
import { globalAgent as gAHTTP } from "http";
import { globalAgent as gAHTTPS } from "https";
import { RoomConfig } from "./RoomConfig";
import { PrivacyProtection } from "../irc/PrivacyProtection";
import { TestingOptions } from "../config/TestOpts";
import { MatrixBanSync } from "./MatrixBanSync";
import { configure } from "../logging";
import { IrcPoolClient } from "../pool-service/IrcPoolClient";

const log = getLogger("IrcBridge");
const DEFAULT_PORT = 8090;
const DELAY_TIME_MS = 10 * 1000;
const DELAY_FETCH_ROOM_LIST_MS = 3 * 1000;
const DEAD_TIME_MS = 5 * 60 * 1000;
const TXN_SIZE_DEFAULT = 10000000 // 10MB
const CLIENTS_BY_HOMESERVER_TOP_N = 20;
export const MEMBERSHIP_DEFAULT_TTL = 10 * 60 * 1000;

/**
 * How old can a receipt be before we treat
 * it as stale.
 */
const RECEIPT_CUTOFF_TIME_MS = 60000;
export const METRIC_ACTIVE_USERS = "active_users";

type Timers = {
    matrix_request_seconds: Histogram<string>;
    remote_request_seconds: Histogram<string>;
    irc_connection_time_ms: Histogram<string>;
}

export class IrcBridge {
    public static readonly DEFAULT_LOCALPART = "appservice-irc";
    public onAliasQueried: (() => void)|null = null;
    public readonly matrixHandler: MatrixHandler;
    public readonly ircHandler: IrcHandler;
    public readonly publicitySyncer: PublicitySyncer;
    public activityTracker: ActivityTracker|null = null;
    public readonly roomConfigs: RoomConfig;
    public readonly matrixBanSyncer?: MatrixBanSync;
    private clientPool!: ClientPool; // This gets defined in the `run` function
    private ircServers: IrcServer[] = [];
    private memberListSyncers: {[domain: string]: MemberListSyncer} = {};
    private joinedRoomList: string[] = [];
    private dataStore!: DataStore;
    private bridgeState: "not-started"|'starting'|"running"|"killed" = "not-started";
    private debugApi: DebugApi|null = null;
    private provisioner: Provisioner|null = null;
    private bridge: Bridge;
    private appservice: AppService;
    private timers: Timers|null = null;
    private membershipCache: MembershipCache;
    private readonly membershipQueue: MembershipQueue;
    private bridgeStateSyncer?: BridgeInfoStateSyncer<{
        channel: string;
        networkId: string;
    }>;
    private privacyProtection: PrivacyProtection;
    private bridgeBlocker?: BridgeBlocker;
    private ircPoolClient?: IrcPoolClient;

    constructor(
        public readonly config: BridgeConfig,
        private registration: AppServiceRegistration,
        private readonly testOpts: TestingOptions = {isDBInMemory: false},
    ) {
        // TODO: Don't log this to stdout
        Logger.configure({console: config.ircService.logging.level});
        if (!this.config.database && this.config.ircService.databaseUri) {
            log.warn("ircService.databaseUri is a deprecated config option." +
                     "Please use the database configuration block");
            this.config.database = {
                engine: "nedb",
                connectionString: this.config.ircService.databaseUri,
            }
        }
        let roomLinkValidationRules: Rules|undefined = undefined;
        const provisioning = config.ircService.provisioning;
        if (provisioning?.enabled && provisioning.rules) {
            roomLinkValidationRules = provisioning.rules;
        }
        let bridgeStoreConfig = {};

        if (this.config.database.engine === "nedb") {
            const dirPath = this.config.database.connectionString.substring("nedb://".length);
            bridgeStoreConfig = {
                roomStore:         `${dirPath}/rooms.db`,
                userStore:         `${dirPath}/users.db`,
                userActivityStore: `${dirPath}/user-activity.db`,
            };
        }
        else {
            bridgeStoreConfig = {
                disableStores: true,
            };
        }
        this.membershipCache = new MembershipCache();
        if (!this.registration.pushEphemeral) {
            log.info("Sending ephemeral events to the bridge is currently disabled in the registration file," +
               " so user activity will not be captured");
        }
        this.bridge = new Bridge({
            registration: this.registration,
            homeserverUrl: this.config.homeserver.url,
            domain: this.config.homeserver.domain,
            controller: {
                onEvent: this.onEvent.bind(this),
                onUserQuery: this.onUserQuery.bind(this),
                onAliasQuery: this.onAliasQuery.bind(this),
                onAliasQueried: this.onAliasQueried ?
                    this.onAliasQueried.bind(this) : undefined,
                onLog: this.onLog.bind(this),
                onEphemeralEvent: this.activityTracker ? this.onEphemeralEvent.bind(this) : undefined,
                thirdPartyLookup: {
                    protocols: ["irc"],
                    getProtocol: this.getThirdPartyProtocol.bind(this),
                    getLocation: this.getThirdPartyLocation.bind(this),
                    getUser: this.getThirdPartyUser.bind(this),
                },
            },
            ...bridgeStoreConfig,
            disableContext: true,
            suppressEcho: false, // we use our own dupe suppress for now
            logRequestOutcome: false, // we use our own which has better logging
            queue: {
                type: "none",
                perRequest: false
            },
            intentOptions: {
                clients: {
                    dontCheckPowerLevel: true,
                    enablePresence: this.config.homeserver.enablePresence,
                },
                bot: {
                    dontCheckPowerLevel: true,
                    enablePresence: this.config.homeserver.enablePresence,
                }
            },
            // See note below for ESCAPE_DEFAULT
            escapeUserIds: false,
            roomLinkValidation: roomLinkValidationRules ? {
                rules: roomLinkValidationRules,
            } : undefined,
            roomUpgradeOpts: {
                consumeEvent: true,
                migrateGhosts: false,
                onRoomMigrated: this.onRoomUpgrade.bind(this),
                migrateStoreEntries: false, // Only NeDB supports this.
            },
            membershipCache: this.membershipCache,
            // For mocking the intent object,
            onIntentCreate: testOpts.onIntentCreate,
        });
        this.membershipQueue = new MembershipQueue(this.bridge, {
            concurrentRoomLimit: 3,
            maxAttempts: 5,
            actionDelayMs: 500,
            maxActionDelayMs: 5 * 60 * 1000, // 5 mins,
            defaultTtlMs: 10 * 60 * 1000, // 10 mins
        });
        this.matrixBanSyncer = this.config.ircService.banLists && new MatrixBanSync(this.config.ircService.banLists);
        this.matrixHandler = new MatrixHandler(this, this.config.ircService.matrixHandler, this.membershipQueue);
        this.privacyProtection = new PrivacyProtection(this);
        this.ircHandler = new IrcHandler(
            this, this.config.ircService.ircHandler, this.membershipQueue, this.privacyProtection
        );

        // By default the bridge will escape mxids, but the irc bridge isn't ready for this yet.
        MatrixUser.ESCAPE_DEFAULT = false;

        this.publicitySyncer = new PublicitySyncer(this);

        const homeserverToken = this.registration.getHomeserverToken();
        if (!homeserverToken) {
            throw Error("No HS token defined");
        }

        this.appservice = new AppService({
            homeserverToken,
            httpMaxSizeBytes: this.config.advanced?.maxTxnSize ?? TXN_SIZE_DEFAULT,
        });
        this.roomConfigs = new RoomConfig(this.bridge, this.config.ircService.perRoomConfig);

        if (this.config.ircService.RMAUlimit) {
            this.bridgeBlocker = new BridgeBlocker(this.config.ircService.RMAUlimit);
        }
    }

    public async onConfigChanged(newConfig: BridgeConfig) {
        log.info(`Bridge config was reloaded, applying changes`);
        const oldConfig = this.config;

        if (oldConfig.advanced?.maxHttpSockets !== newConfig.advanced?.maxHttpSockets) {
            const maxSockets = newConfig.advanced?.maxHttpSockets ?? 1000
            gAHTTP.maxSockets = maxSockets;
            gAHTTPS.maxSockets = maxSockets;
            log.info(`Adjusted max sockets to ${maxSockets}`);
        }

        // We can't modify the maximum payload size after starting the http listener for the bridge, so
        // newConfig.advanced.maxTxnSize is ignored.

        if (oldConfig.homeserver.dropMatrixMessagesAfterSecs !== newConfig.homeserver.dropMatrixMessagesAfterSecs) {
            oldConfig.homeserver.dropMatrixMessagesAfterSecs = newConfig.homeserver.dropMatrixMessagesAfterSecs;
            log.info(`Adjusted dropMatrixMessagesAfterSecs to ${newConfig.homeserver.dropMatrixMessagesAfterSecs}`);
        }

        if (oldConfig.homeserver.media_url !== newConfig.homeserver.media_url) {
            oldConfig.homeserver.media_url = newConfig.homeserver.media_url;
            log.info(`Adjusted media_url to ${newConfig.homeserver.media_url}`);
        }

        await this.setupStateSyncer(newConfig);

        this.ircHandler.onConfigChanged(newConfig.ircService.ircHandler || {});
        this.config.ircService.ircHandler = newConfig.ircService.ircHandler;

        this.matrixHandler.onConfigChanged(newConfig.ircService.matrixHandler);
        this.config.ircService.matrixHandler = newConfig.ircService.matrixHandler;

        this.config.ircService.permissions = newConfig.ircService.permissions;
        this.bridge.updateRoomLinkValidatorRules(
            // If no rules are specified, wipe them.
            newConfig.ircService.provisioning?.rules || { userIds: { conflict: [], exempt: [] }}
        );
        this.config.ircService.provisioning.rules = newConfig.ircService.provisioning?.rules;
        this.roomConfigs.config = newConfig.ircService.perRoomConfig;

        const hasLoggingChanged = JSON.stringify(oldConfig.ircService.logging)
            !== JSON.stringify(newConfig.ircService.logging);
        if (hasLoggingChanged) {
            Logger.configure({ console: newConfig.ircService.logging.level });
            configure(newConfig.ircService.logging);
            this.config.ircService.logging = newConfig.ircService.logging;
        }

        const banSyncPromise = this.matrixBanSyncer?.syncRules(this.bridge.getIntent());

        await this.dataStore.removeConfigMappings();

        // All config mapped channels will be briefly unavailable
        await Promise.all(this.ircServers.map(async (server) => {
            let newServerConfig = newConfig.ircService.servers[server.domain];
            if (!newServerConfig) {
                log.warn(`Server ${server.domain} removed from config. Bridge will need to be restarted`);
                return;
            }
            newServerConfig = extend(
                true, {}, IrcServer.DEFAULT_CONFIG, newConfig.ircService.servers[server.domain]
            );
            server.reconfigure(newServerConfig, newConfig.homeserver.dropMatrixMessagesAfterSecs);
            await this.dataStore.setServerFromConfig(server, newServerConfig);
        }));

        await this.fetchJoinedRooms();
        await this.joinMappedMatrixRooms();
        await banSyncPromise;
        await this.clientPool.checkForBannedConnectedUsers();
    }

    private initialiseMetrics(bindPort: number) {
        const zeroAge = new AgeCounters();
        const registry = new Registry();

        if (!this.config.ircService.metrics) {
            return;
        }

        const { userActivityThresholdHours, remoteUserAgeBuckets } = this.config.ircService.metrics;
        const usingRemoteMetrics = !!this.config.ircService.metrics.port;

        const metrics = this.bridge.getPrometheusMetrics(!usingRemoteMetrics, registry);
        let metricsUrl = `${this.config.homeserver.bindHostname || "0.0.0.0"}:${bindPort}`;
        if (this.config.ircService.metrics.port) {
            const hostname = this.config.ircService.metrics.host || this.config.homeserver.bindHostname || "0.0.0.0";
            metricsUrl = `${hostname}:${this.config.ircService.metrics.port}`;
            spawnMetricsWorker(
                this.config.ircService.metrics.port,
                this.config.ircService.metrics.host,
                () => {
                    metrics.refresh();
                    return registry.metrics();
                },
            );
        }
        log.info(`Started metrics on http://${metricsUrl}`);

        this.bridge.registerBridgeGauges(() => {
            const remoteUsersByAge = new PrometheusMetrics.AgeCounters(
                remoteUserAgeBuckets || ["1h", "1d", "1w"]
            );

            this.ircServers.forEach((server) => {
                this.clientPool.updateActiveConnectionMetrics(server.domain, remoteUsersByAge);
            });

            return {
                // TODO(paul): actually fill these in
                matrixRoomConfigs: 0,
                remoteRoomConfigs: 0,

                remoteGhosts: this.clientPool.countTotalConnections(),
                // matrixGhosts is provided automatically by the bridge

                // TODO(paul) IRC bridge doesn't maintain mtimes at the moment.
                //   Should probably make these metrics optional to most
                //   exporters
                matrixRoomsByAge: zeroAge,
                remoteRoomsByAge: zeroAge,

                matrixUsersByAge: zeroAge,
                remoteUsersByAge,
            };
        });

        this.timers = {
            matrix_request_seconds: metrics.addTimer({
                name: "matrix_request_seconds",
                help: "Histogram of processing durations of received Matrix messages",
                labels: ["outcome"],
            }),
            remote_request_seconds: metrics.addTimer({
                name: "remote_request_seconds",
                help: "Histogram of processing durations of received remote messages",
                labels: ["outcome"],
            }),
            irc_connection_time_ms: metrics.addTimer({
                name: "irc_connection_time_ms",
                help: "The time it took the user to receive the welcome message",
                buckets: [100, 500, 1000, 2500, 10000, 30000],
            }),
        };

        // Custom IRC metrics
        const reconnQueue = metrics.addGauge({
            name: "clientpool_reconnect_queue",
            help: "Number of disconnected irc connections waiting to reconnect.",
            labels: ["server"]
        });

        const clientStates = metrics.addGauge({
            name: "clientpool_client_states",
            help: "Number of clients in different states of connectedness.",
            labels: ["server", "state"]
        });

        const clientsByHomeserver = metrics.addGauge({
            name: "clientpool_by_homeserver",
            help: "Number of clients by homeserver and state. " +
                `Only lists the top ${CLIENTS_BY_HOMESERVER_TOP_N} homeservers`,
            labels: ["homeserver", "state"]
        });

        const memberListLeaveQueue = metrics.addGauge({
            name: "user_leave_queue",
            help: "Number of leave requests queued up for virtual users on the bridge.",
            labels: ["server"]
        });

        const memberListJoinQueue = metrics.addGauge({
            name: "user_join_queue",
            help: "Number of join requests queued up for virtual users on the bridge.",
            labels: ["server"]
        });

        const activeUsers = metrics.addGauge({
            name: METRIC_ACTIVE_USERS,
            help: "Number of users actively using the bridge.",
            labels: ["remote"],
        });

        const ircHandlerCalls = metrics.addCounter({
            name: "irchandler_calls",
            help: "Track calls made to the IRC Handler",
            labels: ["method"]
        });

        const ircBlockedRooms = metrics.addGauge({
            name: "irc_blocked_rooms",
            help: "Track number of blocked rooms for I->M traffic",
            labels: ["method"]
        });

        const matrixHandlerConnFailureKicks = metrics.addCounter({
            name: "matrixhandler_connection_failure_kicks",
            help: "Track IRC connection failures resulting in kicks",
            labels: ["server"]
        });

        const maxRemoteGhosts = metrics.addGauge({
            name: "remote_ghosts_max",
            help: "The maximum number of remote ghosts",
            labels: ["server"]
        });

        const bridgeBlocked = metrics.addGauge({
            name: "bridge_blocked",
            help: "Is the bridge currently blocking messages",
        });

        metrics.addCollector(() => {
            this.ircServers.forEach((server) => {
                reconnQueue.set({server: server.domain},
                    this.clientPool.totalReconnectsWaiting(server.domain)
                );
                const mxMetrics = this.matrixHandler.getMetrics(server.domain);
                matrixHandlerConnFailureKicks.inc(
                    {server: server.domain},
                    mxMetrics["connection_failure_kicks"] || 0
                );
                maxRemoteGhosts.set({server: server.domain}, server.getMaxClients());
            });

            if (userActivityThresholdHours) {
                // Only collect if defined
                const currentTime = Date.now();
                const appserviceBot = this.bridge.getBot();
                if (!appserviceBot) {
                    // Not ready yet.
                    return;
                }
                this.dataStore.getLastSeenTimeForUsers().then((userSet) => {
                    let remote = 0;
                    let matrix = 0;
                    for (const user of userSet) {
                        const timeOffset = (currentTime - user.ts) / (60*60*1000); // Hours
                        if (timeOffset > userActivityThresholdHours) {
                            return;
                        }
                        else if (appserviceBot.isRemoteUser(user.user_id)) {
                            remote++;
                        }
                        else {
                            matrix++;
                        }
                    }
                    activeUsers.set({remote: "true"}, remote);
                    activeUsers.set({remote: "false"}, matrix);
                }).catch((ex) => {
                    log.warn("Failed to scrape for user activity", ex);
                });
            }

            Object.keys(this.memberListSyncers).forEach((server) => {
                memberListLeaveQueue.set(
                    {server},
                    this.memberListSyncers[server].getUsersWaitingToLeave()
                );
                memberListJoinQueue.set(
                    {server},
                    this.memberListSyncers[server].getUsersWaitingToJoin()
                );
            });
            ircBlockedRooms.set(this.privacyProtection.blockedRoomCount);
            const ircMetrics = this.ircHandler.getMetrics();
            Object.entries(ircMetrics).forEach((kv) => {
                ircHandlerCalls.inc({method: kv[0]}, kv[1]);
            });

            bridgeBlocked.set(this.bridgeBlocker?.isBlocked ? 1 : 0);
        });

        metrics.addCollector(async () => {
            this.clientPool.collectConnectionStatesForAllServers(
                clientStates, clientsByHomeserver, CLIENTS_BY_HOMESERVER_TOP_N
            );
        });

        this.membershipQueue.registerMetrics();
    }

    public get appServiceUserId() {
        return `@${this.registration.getSenderLocalpart()}:${this.domain}`;
    }

    public getStore() {
        return this.dataStore;
    }

    public getAppServiceBridge() {
        return this.bridge;
    }

    public getClientPool() {
        return this.clientPool;
    }

    public getProvisioner(): Provisioner {
        return this.provisioner as Provisioner;
    }

    public get domain() {
        return this.config.homeserver.domain;
    }

    public get stateSyncer() {
        return this.bridgeStateSyncer;
    }

    private async pingBridge() {
        let internalRoom: MatrixRoom|null;
        try {
            internalRoom = await this.dataStore.getAdminRoomByUserId("-internal-");
            if (!internalRoom) {
                const result = await this.bridge.getIntent().createRoom({ options: {}});
                internalRoom = new MatrixRoom(result.room_id);
                this.dataStore.storeAdminRoom(internalRoom, "-internal-");
            }
            const time = await this.bridge.pingAppserviceRoute(internalRoom.getId());
            log.info(`Successfully pinged the bridge. Round trip took ${time}ms`);
        }
        catch (ex) {
            log.error("Homeserver cannot reach the bridge. You probably need to adjust your configuration.", ex);
        }
    }

    public createInfoMapping(channel: string, networkId: string) {
        const network = this.getServer(networkId);
        return {
            protocol: {
                id: 'irc',
                displayname: 'IRC',
            },
            network: {
                id: networkId,
                displayname: network?.getReadableName(),
                avatar_url: network?.getIcon() as `mxc://`,
            },
            channel: {
                id: channel,
            }
        }
    }

    public async run(port: number|null) {
        this.bridgeState = 'starting';
        const dbConfig = this.config.database;
        // cli port, then config port, then default port
        port = port || this.config.homeserver.bindPort || DEFAULT_PORT;
        const pkeyPath = this.config.ircService.passwordEncryptionKeyPath;

        if (this.config.connectionPool) {
            if (Object.values(this.config.ircService.servers).length > 1) {
                throw Error('Currently the connectionPool option only supports single IRC server configurations');
            }
            this.ircPoolClient = new IrcPoolClient(
                this.config.connectionPool.redisUrl,
            );
            this.ircPoolClient.on('lostConnection', () => {
                this.kill();
            });
            await this.ircPoolClient.listen();
        }

        await this.bridge.initialise();
        await this.matrixBanSyncer?.syncRules(this.bridge.getIntent());
        this.matrixHandler.initialise();

        this.activityTracker = new ActivityTracker(this.bridge.getIntent().matrixClient, {
            usePresence: this.config.homeserver.enablePresence,
            serverName: this.config.homeserver.domain,
            defaultOnline: true,
        });

        if (dbConfig.engine === "postgres") {
            log.info("Using PgDataStore for Datastore");
            const pgDs = new PgDataStore(this.config.homeserver.domain, dbConfig.connectionString, pkeyPath);
            await pgDs.ensureSchema();
            this.dataStore = pgDs;
        }
        else if (dbConfig.engine === "nedb") {
            await this.bridge.loadDatabases();
            const userStore = this.bridge.getUserStore();
            const roomStore = this.bridge.getRoomStore();
            const userActivityStore = this.bridge.getUserActivityStore();
            log.info("Using NeDBDataStore for Datastore");
            if (!userStore || !roomStore || !userActivityStore) {
                throw Error('Could not load user(Activity)Store or roomStore');
            }
            const ndbDatastore = new NeDBDataStore(
                userStore,
                userActivityStore,
                roomStore,
                this.config.homeserver.domain,
                pkeyPath,
            );
            await ndbDatastore.runMigrations();
            this.dataStore = ndbDatastore;
            if (this.config.ircService.debugApi.enabled) {
                // monkey patch inspect() values to avoid useless NeDB
                // struct spam on the debug API.
                // eslint-disable-next-line @typescript-eslint/no-explicit-any
                (userStore as any).inspect = () => "UserStore";
                // eslint-disable-next-line @typescript-eslint/no-explicit-any
                (roomStore as any).inspect = () => "RoomStore";
            }
        }
        else {
            throw Error("Incorrect database config");
        }

        await this.dataStore.removeConfigMappings();

        if (this.activityTracker) {
            log.info("Restoring last active times from DB");
            const users = await this.dataStore.getLastSeenTimeForUsers();
            for (const user of users) {
                this.activityTracker.setLastActiveTime(user.user_id, user.ts);
            }
            log.info(`Restored ${users.length} last active times from DB`);
        }

        // maintain a list of IRC servers in-use
        const serverDomains = Object.keys(this.config.ircService.servers);
        for (let i = 0; i < serverDomains.length; i++) {
            const domain = serverDomains[i];
            const completeConfig = extend(
                true, {}, IrcServer.DEFAULT_CONFIG, this.config.ircService.servers[domain]
            );
            const server = new IrcServer(
                domain, completeConfig, this.config.homeserver.domain,
                this.config.homeserver.dropMatrixMessagesAfterSecs
            );
            // store the config mappings in the DB to keep everything in one place.
            await this.dataStore.setServerFromConfig(server, completeConfig);
            this.ircServers.push(server);
        }

        this.clientPool = new ClientPool(this, this.dataStore, this.ircPoolClient);

        if (this.config.ircService.debugApi.enabled) {
            this.debugApi = new DebugApi(
                this,
                this.config.ircService.debugApi.port,
                this.ircServers,
                this.clientPool,
                this.registration.getAppServiceToken() as string
            );
            this.debugApi.run();
        }

        if (this.ircServers.length === 0) {
            throw Error("No IRC servers specified.");
        }

        if (this.config.ircService.userActivity) {
            const uatConfig = {
                ...UserActivityTrackerConfig.DEFAULT,
            };
            if (this.config.ircService.userActivity.minUserActiveDays !== undefined) {
                uatConfig.minUserActiveDays = this.config.ircService.userActivity.minUserActiveDays;
            }
            if (this.config.ircService.userActivity.inactiveAfterDays !== undefined) {
                uatConfig.inactiveAfterDays = this.config.ircService.userActivity.inactiveAfterDays;
            }
            this.bridge.opts.controller.userActivityTracker = new UserActivityTracker(
                uatConfig,
                await this.getStore().getUserActivity(),
                (changes) => this.onUserActivityChanged(changes).catch(
                    (ex) => log.warn("onUserActivityChanged encountered an error", ex),
                ),
            );
            this.bridgeBlocker?.checkLimits(
                this.bridge.opts.controller.userActivityTracker.countActiveUsers().allUsers
            ).catch(ex => {
                log.warn(`Failed to run initial checkLimits for user activity tracker`, ex);
            });
        }


        // run the bridge (needs to be done prior to configure IRC side)
        await this.bridge.listen(port, this.config.homeserver.bindHostname, undefined, this.appservice);
        log.info(`Listening on ${this.config.homeserver.bindHostname || "0.0.0.0"}:${port}`)
        if (this.config.ircService.metrics && this.config.ircService.metrics.enabled) {
            this.initialiseMetrics(port);
        }

        this.addRequestCallbacks();
        if (!this.registration.getSenderLocalpart() ||
                !this.registration.getAppServiceToken()) {
            throw Error(
                "FATAL: Registration file is missing a sender_localpart and/or AS token."
            );
        }
        if (!this.testOpts.skipPingCheck) {
            await this.pingBridge();
        }

        // Storing all the users we know about to avoid calling /register on them.
        const allUsers = await this.dataStore.getAllUserIds();
        const bot = this.bridge.getBot();
        allUsers.filter((u) => bot.isRemoteUser(u))
            .forEach((u) => this.membershipCache.setMemberEntry("", u, "join", {}));


        log.info("Fetching Matrix rooms that are already joined to...");
        await this.fetchJoinedRooms();

        await this.setupStateSyncer(this.config);

        log.info("Joining mapped Matrix rooms...");
        await this.joinMappedMatrixRooms();
        log.info("Syncing relevant membership lists...");
        const memberlistPromises: Promise<void>[] = [];

        this.ircServers.forEach((server) => {
            //  If memberlist-syncing 100s of connections, the scheduler will cause massive
            //  waiting times for connections to be created.
            //  We disable this scheduling manually to allow people to send messages through
            //  quickly when starting up (effectively prioritising them).
            server.toggleReconnectInterval(false);

            // TODO reduce deps required to make MemberListSyncers.
            // TODO Remove injectJoinFn bodge
            this.memberListSyncers[server.domain] = new MemberListSyncer(
                this, this.membershipQueue, this.bridge.getBot(), server, this.appServiceUserId,
                (roomId: string, joiningUserId: string, displayName: string, isFrontier: boolean) => {
                    const req = new BridgeRequest(
                        this.bridge.getRequestFactory().newRequest()
                    );
                    const target = new MatrixUser(joiningUserId);
                    // inject a fake join event which will do M->I connections and
                    // therefore sync the member list
                    return this.matrixHandler.onJoin(req, {
                        room_id: roomId,
                        content: {
                            displayname: displayName,
                            membership: "join",
                        },
                        _injected: true,
                        state_key: joiningUserId,
                        type: "m.room.member",
                        event_id: "!injected",
                        _frontier: isFrontier
                    }, target);
                }
            );
            memberlistPromises.push(
                this.memberListSyncers[server.domain].sync()
            );
        });

        log.info("Starting provisioning API...");
        const homeserverToken = this.registration.getHomeserverToken();
        if (!homeserverToken) {
            throw Error("No HS token defined");
        }

        this.provisioner = new Provisioner(
            this,
            this.membershipQueue,
            {
                // Default to HS token if no secret is configured
                secret: homeserverToken,
                ...this.config.ircService.provisioning,
            },
        );
        await this.provisioner.start();

        log.info("Connecting to IRC networks...");
        await this.connectToIrcNetworks();

        await promiseutil.allSettled(this.ircServers.map((server) => {
            // Call MODE on all known channels to get modes of all channels
            return Bluebird.cast(this.publicitySyncer.initModes(server));
        })).catch((err) => {
            log.error('Could not init modes for publicity syncer');
            log.error(err.stack);
        });

        await Promise.all(memberlistPromises);

        // Reset reconnectIntervals
        this.ircServers.forEach((server) => {
            server.toggleReconnectInterval(true);
        });

        log.info("Startup complete.");

        this.bridgeState = "running";
    }

<<<<<<< HEAD
    /*
     * Send state events providing information about the state.
     * @param intent if given, sends state events from this client instead of the AS bot
     */
    public async syncState(ircChannel: string, server: IrcServer, roomId: string, intent?: Intent) {
        if (this.stateSyncer) {
            intent = intent || this.getAppServiceBridge().getIntent();
            const event = await this.stateSyncer.createInitialState(roomId, {
                channel: ircChannel,
                networkId: server.getNetworkId(),
            })
            const res = await intent.sendStateEvent(
                roomId,
                event.type,
                event.state_key,
                event.content as unknown as Record<string, unknown>,
            );
        }
=======
    private async setupStateSyncer(config: BridgeConfig) {
        if (!config.ircService.bridgeInfoState?.enabled) {
            this.bridgeStateSyncer = undefined;
            this.config.ircService.bridgeInfoState = undefined;
            return;
        }
        log.info("Syncing bridge state");
        this.bridgeStateSyncer = new BridgeInfoStateSyncer(this.bridge, {
            bridgeName: 'org.matrix.appservice-irc',
            getMapping: async (roomId, { channel, networkId }) => this.createInfoMapping(channel, networkId),
        });
        if (config.ircService.bridgeInfoState.initial && !this.config.ircService.bridgeInfoState?.initial) {
            /* Only run it on startup, or when a reload switches it from false to true */
            const mappings = await this.dataStore.getAllChannelMappings();
            this.bridgeStateSyncer.initialSync(mappings).then(() => {
                log.info("Bridge state syncing completed");
            }).catch((err) => {
                log.error("Bridge state syncing resulted in an error:", err);
            });
        }
        this.config.ircService.bridgeInfoState = config.ircService.bridgeInfoState;
>>>>>>> 536b0c68
    }

    private logMetric(req: Request<BridgeRequestData>, outcome: string) {
        if (!this.timers) {
            return; // metrics are disabled
        }
        const isFromIrc = Boolean((req.getData() || {}).isFromIrc);
        const timer = this.timers[
            isFromIrc ? "remote_request_seconds" : "matrix_request_seconds"
        ];
        if (timer) {
            timer.observe({outcome}, req.getDuration() / 1000);
        }
    }

    public logTime(key: keyof Timers, time: number) {
        if (!this.timers) {
            return; // metrics are disabled
        }
        this.timers[key].observe(time);
    }

    private addRequestCallbacks() {
        function logMessage(req: Request<BridgeRequestData>, msg: string) {
            const data = req.getData();
            const dir = data && data.isFromIrc ? "I->M" : "M->I";
            const duration = " (" + req.getDuration() + "ms)";
            log.info(`[${req.getId()}] [${dir}] ${msg} ${duration}`);
        }
        const factory = this.bridge.getRequestFactory();

        // SUCCESS
        factory.addDefaultResolveCallback((req, _res) => {
            const res = _res as BridgeRequestErr|null;
            const bridgeRequest = req as Request<BridgeRequestData>;
            if (res === BridgeRequestErr.ERR_VIRTUAL_USER) {
                logMessage(bridgeRequest, "IGNORE virtual user");
                return; // these aren't true successes so don't skew graphs
            }
            else if (res === BridgeRequestErr.ERR_NOT_MAPPED) {
                logMessage(bridgeRequest, "IGNORE not mapped");
                return; // these aren't true successes so don't skew graphs
            }
            else if (res === BridgeRequestErr.ERR_DROPPED) {
                logMessage(bridgeRequest, "IGNORE dropped");
                this.logMetric(bridgeRequest, "dropped");
                return;
            }
            logMessage(bridgeRequest, "SUCCESS");
            this.logMetric(bridgeRequest, "success");
        });
        // FAILURE
        factory.addDefaultRejectCallback((req) => {
            const bridgeRequest = req as Request<BridgeRequestData>;
            logMessage(bridgeRequest, "FAILED");
            this.logMetric(bridgeRequest, "fail");
            BridgeRequest.HandleExceptionForSentry(req as Request<BridgeRequestData>, "fail");
        });
        // DELAYED
        factory.addDefaultTimeoutCallback((req) => {
            logMessage(req as Request<BridgeRequestData>, "DELAYED");
        }, DELAY_TIME_MS);
        // DEAD
        factory.addDefaultTimeoutCallback((req) => {
            const bridgeRequest = req as Request<BridgeRequestData>;
            logMessage(bridgeRequest, "DEAD");
            this.logMetric(bridgeRequest, "dead");
            BridgeRequest.HandleExceptionForSentry(req as Request<BridgeRequestData>, "dead");
        }, DEAD_TIME_MS);
    }

    // Kill the bridge by killing all IRC clients in memory.
    //  Killing a client means that it will disconnect forever
    //  and never do anything useful again.
    //  There is no guarentee that the bridge will do anything
    //  usefull once this has been called.
    //
    //  See (BridgedClient.prototype.kill)
    public async kill(reason?: string) {
        log.info("Killing bridge");
        this.bridgeState = "killed";
        log.info("Killing all clients");
        if (!this.config.connectionPool?.persistConnectionsOnShutdown) {
            this.clientPool.killAllClients(reason);
        }
        else {
            log.info(`Persisting connections on shutdown`);
        }
        await Promise.allSettled([
            this.ircPoolClient?.close(),
            this.dataStore?.destroy(),
            this.bridge.close(),
        ])
    }

    public get isStartedUp() {
        return this.bridgeState === "running";
    }

    private async joinMappedMatrixRooms() {
        const roomIds = await this.getStore().getRoomIdsFromConfig();
        const promises = roomIds.map(async (roomId) => {
            if (this.joinedRoomList.includes(roomId)) {
                log.debug(`Not joining ${roomId} because we are marked as joined`);
                return;
            }
            await this.bridge.getIntent().join(roomId);
        }).map(Bluebird.cast);
        await promiseutil.allSettled(promises);
    }

    public async sendMatrixAction(room: MatrixRoom, from: MatrixUser|undefined, action: MatrixAction): Promise<void> {
        if (this.bridgeBlocker?.isBlocked) {
            log.info("Bridge is blocked, dropping Matrix action");
            return;
        }
        const intent = this.bridge.getIntent(from?.userId);
        const extraContent: Record<string, unknown> = {};
        if (action.replyEvent) {
            extraContent["m.relates_to"] = {
                "m.in_reply_to": {
                    event_id: action.replyEvent,
                }
            }
        }
        if (action.msgType) {
            if (action.htmlText) {
                await intent.sendMessage(room.getId(), {
                    msgtype: action.msgType,
                    body: (
                        action.text || action.htmlText.replace(/(<([^>]+)>)/ig, "") // strip html tags
                    ),
                    format: "org.matrix.custom.html",
                    formatted_body: action.htmlText,
                    ...extraContent,
                });
            }
            else {
                await intent.sendMessage(room.getId(), {
                    msgtype: action.msgType,
                    body: action.text,
                    ...extraContent,
                });
            }
            return;
        }
        else if (action.type === "topic" && action.text) {
            await intent.setRoomTopic(room.getId(), action.text);
            return;
        }
        throw Error("Unknown action: " + action.type);
    }

    public async syncMembersInRoomToIrc(req: BridgeRequest, roomId: string, ircRoom: IrcRoom, kickFailures = false) {
        const bot = this.getAppServiceBridge().getBot();
        const members = await bot.getJoinedMembers(roomId);
        req.log.info(
            `Syncing Matrix users to ${ircRoom.server.domain} ${ircRoom.channel} (${Object.keys(members).length})`
        );
        for (const [userId, {display_name}] of Object.entries(members)) {
            try {
                // If the user is banned, skip any connection attempts and go straight for a kick.
                const banReason = this.matrixBanSyncer?.isUserBanned(userId);
                if (banReason) {
                    req.log.debug(`Not syncing ${userId} - user banned (${banReason})`);
                    this.membershipQueue.leave(
                        roomId, userId, req, true,
                        `You are banned: ${banReason}`,
                        this.appServiceUserId
                    );
                    continue;
                }
                if (bot.isRemoteUser(userId)) {
                    // Don't bridge remote.
                    continue;
                }
                const client = await this.getClientPool().getBridgedClient(ircRoom.server, userId, display_name);
                if (client.inChannel(ircRoom.channel)) {
                    continue;
                }
                await client.joinChannel(ircRoom.channel);
                await new Promise(r => setTimeout(r, ircRoom.server.getMemberListFloodDelayMs()));
            }
            catch (ex) {
                if (!kickFailures) {
                    req.log.warn(`Failed to sync ${userId} to IRC channel`);
                    continue;
                }
                req.log.warn(`Failed to sync ${userId} to IRC channel, kicking from room.`);
                this.membershipQueue.leave(
                    roomId, userId, req, true,
                    "Couldn't connect you to this channel. Please try again later.", this.appServiceUserId
                );
            }
        }
    }

    public uploadTextFile(fileName: string, plaintext: string) {
        return this.bridge.getIntent().uploadContent(
            Buffer.from(plaintext),
            {
                name: fileName,
                type: "text/plain; charset=utf-8",
            },
        );
    }

    public async getMatrixUser(ircUser: IrcUser) {
        let matrixUser = null;
        const userLocalpart = ircUser.server.getUserLocalpart(ircUser.nick);
        const displayName = ircUser.server.getDisplayNameFromNick(ircUser.nick);

        try {
            matrixUser = await this.getStore().getMatrixUserByLocalpart(userLocalpart);
            if (matrixUser) {
                return matrixUser;
            }
        }
        catch (e) {
            // user does not exist. Fall through.
        }

        log.info(`${userLocalpart} does not exist in the store yet, setting a profile`);

        const userIntent = this.bridge.getIntentFromLocalpart(userLocalpart);
        await userIntent.setDisplayName(displayName); // will also register this user
        matrixUser = new MatrixUser(userIntent.userId);
        matrixUser.setDisplayName(displayName);
        await this.getStore().storeMatrixUser(matrixUser);
        return matrixUser;
    }

    public onEvent(request: BridgeRequestEvent): void {
        if (this.bridgeBlocker?.isBlocked) {
            log.info("Bridge is blocked, dropping Matrix event");
            return;
        }
        request.outcomeFrom(this._onEvent(request));
    }

    private onEphemeralEvent(request: Request<EphemeralEvent>): void {
        // If we see one of these events over federation, bump the
        // last active time for those users.
        const event = request.getData();
        let userIds: string[]|undefined = undefined;
        if (!this.activityTracker) {
            return;
        }
        if (event.type === "m.presence" && event.content.presence === "online") {
            userIds = [event.sender];
        }
        else if (event.type === "m.receipt") {
            userIds = [];
            const currentTime = Date.now();
            // The homeserver will send us a map of all userIDs => ts for each event.
            // We are only interested in recent receipts though.
            for (const eventData of Object.values(event.content).map((v) => v["m.read"])) {
                for (const [userId, { ts }] of Object.entries(eventData)) {
                    if (currentTime - ts <= RECEIPT_CUTOFF_TIME_MS) {
                        userIds.push(userId);
                    }
                }
            }
        }
        else if (event.type === "m.typing") {
            userIds = event.content.user_ids;
        }

        if (userIds) {
            for (const userId of userIds) {
                this.activityTracker.setLastActiveTime(userId);
                this.dataStore.updateLastSeenTimeForUser(userId).catch((ex) => {
                    log.warn(`Failed to bump last active time for ${userId} in database`, ex);
                });
            }
        }
    }

    private async _onEvent (baseRequest: BridgeRequestEvent): Promise<BridgeRequestErr|undefined> {
        const event = baseRequest.getData();
        let updatePromise: Promise<void>|null = null;
        if (event.sender && (this.activityTracker ||
            this.config.ircService.metrics?.userActivityThresholdHours !== undefined)) {
            updatePromise = this.dataStore.updateLastSeenTimeForUser(event.sender);
            if (this.activityTracker) {
                this.activityTracker.setLastActiveTime(event.sender);
            }
        }
        const request = new BridgeRequest(baseRequest);
        if (event.type === "m.room.message") {
            if (event.origin_server_ts && this.config.homeserver.dropMatrixMessagesAfterSecs) {
                const now = Date.now();
                if ((now - event.origin_server_ts) >
                        (1000 * this.config.homeserver.dropMatrixMessagesAfterSecs)) {
                    log.info(
                        "Dropping old m.room.message event %s timestamped %d",
                        event.event_id, event.origin_server_ts
                    );
                    return BridgeRequestErr.ERR_DROPPED;
                }
            }
            // Cheeky crafting event into MatrixMessageEvent
            await this.matrixHandler.onMessage(request, event as unknown as MatrixMessageEvent);
        }
        else if (event.type === "m.room.topic" && event.state_key === "") {
            await this.matrixHandler.onMessage(request, event as unknown as MatrixMessageEvent);
        }
        else if (event.type === RoomConfig.STATE_EVENT_TYPE && typeof event.state_key === 'string') {
            this.roomConfigs.invalidateConfig(event.room_id, event.state_key);
        }
        else if (typeof event.state_key === 'string' && this.matrixBanSyncer?.isTrackingRoomState(event.room_id)) {
            if (await this.matrixBanSyncer.handleIncomingState(event as WeakStateEvent, event.room_id)) {
                await this.clientPool.checkForBannedConnectedUsers();
            }
        }
        else if (event.type === "m.room.member" && event.state_key) {
            if (!event.content || !event.content.membership) {
                return BridgeRequestErr.ERR_NOT_MAPPED;
            }
            this.privacyProtection.clearRoomFromCache(event.room_id);
            this.ircHandler.onMatrixMemberEvent({...event, state_key: event.state_key, content: {
                membership: event.content.membership as MatrixMembership,
            }});
            const target = new MatrixUser(event.state_key);
            const sender = new MatrixUser(event.sender);
            // We must define `state_key` explicitly again for TS to be happy.
            const memberEvent = {...event, state_key: event.state_key};
            if (event.content.membership === "invite") {
                await this.matrixHandler.onInvite(request,
                    memberEvent as unknown as MatrixEventInvite, sender, target);
            }
            else if (event.content.membership === "join") {
                await this.matrixHandler.onJoin(request, memberEvent as unknown as OnMemberEventData, target);
            }
            else if (["ban", "leave"].includes(event.content.membership as string)) {
                // Given a "self-kick" is a leave, and you can't ban yourself,
                // if the 2 IDs are different then we know it is either a kick
                // or a ban (or a rescinded invite)
                const isKickOrBan = target.getId() !== sender.getId();
                if (isKickOrBan) {
                    await this.matrixHandler.onKick(request, memberEvent as unknown as MatrixEventKick, sender, target);
                }
                else {
                    await this.matrixHandler.onLeave(request, memberEvent, target);
                }
            }
        }
        else if (event.type === "m.room.power_levels" && event.state_key === "") {
            this.ircHandler.roomAccessSyncer.onMatrixPowerlevelEvent(event);
        }
        try {
            // Await this *after* handling the event.
            await updatePromise;
        }
        catch (ex) {
            log.debug("Could not update last seen time for user: %s", ex);
        }
        return undefined;
    }

    public async onUserQuery(matrixUser: MatrixUser): Promise<null> {
        const baseRequest = this.bridge.getRequestFactory().newRequest<BridgeRequestData>();
        const request = new BridgeRequest(baseRequest);
        await this.matrixHandler.onUserQuery(request, matrixUser.getId());
        // TODO: Lean on the bridge lib more
        return null; // don't provision, we already do atm
    }

    public async onAliasQuery (alias: string): Promise<null> {
        const baseRequest = this.bridge.getRequestFactory().newRequest<BridgeRequestData>();
        const request = new BridgeRequest(baseRequest);
        await this.matrixHandler.onAliasQuery(request, alias);
        // TODO: Lean on the bridge lib more
        return null; // don't provision, we already do atm
    }

    private onLog(line: string, isError: boolean): void {
        if (isError) {
            log.error(line);
        }
        else {
            log.info(line);
        }
    }

    public async getThirdPartyProtocol() {
        const servers = this.getServers();

        return {
            user_fields: ["domain", "nick"],
            location_fields: ["domain", "channel"],
            field_types: {
                domain: {
                    regexp: "[a-z0-9-_]+(\.[a-z0-9-_]+)*",
                    placeholder: "irc.example.com",
                },
                nick: {
                    regexp: "[^#\\s]+",
                    placeholder: "SomeNick",
                },
                channel: {
                    // TODO(paul): Declare & and + in this list sometime when the
                    //   bridge can support them
                    regexp: "[#][^\\s]+",
                    placeholder: "#channel",
                },
            },
            // TODO: The spec requires we return an icon, but we don't have support
            // for one yet.
            icon: "",
            instances: servers.map((server: IrcServer) => {
                return {
                    network_id: server.getNetworkId(),
                    bot_user_id: this.appServiceUserId,
                    desc: server.config.name || server.domain,
                    icon: server.config.icon,
                    fields: {
                        domain: server.domain,
                    },
                };
            }),
        };
    }

    public async getThirdPartyLocation(protocol: string, fields: {domain?: string; channel?: string}) {
        if (!fields.domain) {
            throw {err: "Expected 'domain' field", code: 400};
        }
        const domain = fields.domain.toLowerCase();

        if (!fields.channel) {
            throw {err: "Expected 'channel' field", code: 400};
        }
        // TODO(paul): this ought to use IRC network-specific casefolding (e.g. rfc1459)
        const channel = fields.channel.toLowerCase();

        const server = this.getServer(domain);
        if (!server) {
            return [];
        }

        if (!server.config.dynamicChannels.enabled) {
            return [];
        }

        const alias = server.getAliasFromChannel(channel);

        return [
            {
                alias: alias,
                protocol: "irc",
                fields: {
                    domain: domain,
                    channel: channel,
                }
            }
        ];
    }

    public async getThirdPartyUser(protocol: string, fields: {domain?: string; nick?: string}) {
        if (!fields.domain) {
            throw {err: "Expected 'domain' field", code: 400};
        }
        const domain = fields.domain.toLowerCase();

        if (!fields.nick) {
            throw {err: "Expected 'nick' field", code: 400};
        }
        // TODO(paul): this ought to use IRC network-specific casefolding (e.g. rfc1459)
        const nick = fields.nick.toLowerCase();

        const server = this.getServer(domain);
        if (!server) {
            return [];
        }

        const userId = server.getUserIdFromNick(nick);

        return [
            {
                userid: userId,
                protocol: "irc",
                fields: {
                    domain: domain,
                    nick: nick,
                }
            }
        ];
    }

    public getIrcUserFromCache(server: IrcServer, userId: string): BridgedClient | undefined {
        return this.clientPool.getBridgedClientByUserId(server, userId);
    }

    public getBridgedClientsForUserId(userId: string): BridgedClient[] {
        return this.clientPool.getBridgedClientsForUserId(userId);
    }

    public getBridgedClientsForRegex(regex: string) {
        return this.clientPool.getBridgedClientsForRegex(regex);
    }

    public getBridgedClient(server: IrcServer, userId: string, displayName?: string): Promise<BridgedClient> {
        return this.clientPool.getBridgedClient(server, userId, displayName);
    }

    public getServer(domainName: string): IrcServer | null {
        return this.ircServers.find((s) => s.domain === domainName) || null;
    }

    public getServers(): IrcServer[] {
        return this.ircServers || [];
    }

    public getMemberListSyncer(server: IrcServer) {
        return this.memberListSyncers[server.domain];
    }

    // TODO: Check how many of the below functions need to reside on IrcBridge still.
    public aliasToIrcChannel(alias: string) {
        const ircServer = this.getServers().find((s) => s.claimsAlias(alias));
        if (!ircServer) {
            return {};
        }
        return {
            server: ircServer,
            channel: ircServer.getChannelFromAlias(alias)
        };
    }

    public getServerForUserId(userId: string): IrcServer | null {
        return this.getServers().find((s) => s.claimsUserId(userId)) || null;
    }

    public async matrixToIrcUser(user: MatrixUser): Promise<IrcUser> {
        const server = this.getServerForUserId(user.getId());
        const ircInfo = {
            server: server,
            nick: server ? server.getNickFromUserId(user.getId()) : null
        };
        if (!ircInfo.server || !ircInfo.nick) {
            throw Error("User ID " + user.getId() + " doesn't map to a server/nick");
        }
        return new IrcUser(ircInfo.server, ircInfo.nick, true);
    }

    public async connectToIrcNetworks(): Promise<void> {
        await Promise.all(this.ircServers.map((server) =>
            this.clientPool.loginToServer(server)
        ));
    }

    /**
     * Determines if a nick name already exists.
     */
    public async checkNickExists(server: IrcServer, nick: string): Promise<boolean> {
        log.info("Querying for nick %s on %s", nick, server.domain);
        const client = await this.getBotClient(server);
        return await client.whois(nick) !== null;
    }

    public async joinBot(ircRoom: IrcRoom): Promise<void> {
        if (!ircRoom.server.isBotEnabled()) {
            log.info("joinBot: Bot is disabled.");
            return;
        }
        const client = await this.getBotClient(ircRoom.server);
        try {
            await client.joinChannel(ircRoom.channel);
        }
        catch (ex) {
            log.error("Bot failed to join channel %s", ircRoom.channel);
        }
    }

    public async partBot(ircRoom: IrcRoom): Promise<void> {
        log.info(
            "Parting bot from %s on %s", ircRoom.channel, ircRoom.server.domain
        );
        const client = await this.getBotClient(ircRoom.server);
        await client.leaveChannel(ircRoom.channel);
    }

    public async sendIrcAction(ircRoom: IrcRoom, bridgedClient: BridgedClient, action: IrcAction): Promise<void> {
        if (this.bridgeBlocker?.isBlocked) {
            log.info("Bridge is blocked, dropping IRC action");
            return;
        }
        log.info(
            "Sending IRC message in %s as %s (connected=%s)",
            ircRoom.channel, bridgedClient.nick, Boolean(bridgedClient.status === BridgedClientStatus.CONNECTED)
        );
        await bridgedClient.sendAction(ircRoom, action);
    }

    public async getBotClient(server: IrcServer): Promise<BridgedClient> {
        const botClient = this.clientPool.getBot(server);
        if (botClient) {
            return botClient;
        }
        return this.clientPool.loginToServer(server);
    }

    private async fetchJoinedRooms(): Promise<void> {
        /** Fetching joined rooms is quicker on larger homeservers than trying to
         * /join each room in the mappings list. To ensure we start quicker,
         * the bridge will block on this call rather than blocking on all join calls.
         * On the most overloaded servers even this call may take several attempts,
         * so it will block indefinitely.
         */
        if (!this.bridge) {
            throw Error('Bridge is not ready');
        }
        let gotRooms = false;
        while (!gotRooms && this.bridgeState === 'starting') {
            try {
                const roomIds = await this.bridge.getIntent().matrixClient.getJoinedRooms();
                gotRooms = true;
                this.joinedRoomList = roomIds;
                log.info(`ASBot is in ${roomIds.length} rooms!`);
            }
            catch (ex) {
                log.error(`Failed to fetch roomlist from joined_rooms: ${ex}. Retrying`);
                await promiseutil.delay(DELAY_FETCH_ROOM_LIST_MS);
            }
        }
    }

    private async onRoomUpgrade(oldRoomId: string, newRoomId: string): Promise<void> {
        log.info(`Room has been upgraded from ${oldRoomId} to ${newRoomId}`);
        log.info("Migrating channels");
        await this.getStore().roomUpgradeOnRoomMigrated(oldRoomId, newRoomId);
        // Get the channels for the room_id
        const rooms = await this.getStore().getIrcChannelsForRoomId(newRoomId);
        // Get users who we wish to leave.
        const asBot = this.bridge.getBot();
        if (!asBot) {
            throw Error('AppserviceBot is not ready');
        }
        log.info("Migrating state");
        const stateEvents = await this.bridge.getIntent().matrixClient.getRoomState(oldRoomId);
        const roomInfo = await asBot.getRoomInfo(oldRoomId, {
            state: {
                events: stateEvents
            }
        });
        const bridgingEvent = stateEvents.find((ev: {type: string}) => ev.type === "m.room.bridging");
        const bridgeInfoEvent = stateEvents.find((ev: {type: string}) => ev.type === BridgeInfoStateSyncer.EventType);
        if (bridgingEvent) {
            try {
                await this.bridge.getIntent().sendStateEvent(
                    newRoomId,
                    bridgingEvent.type,
                    bridgingEvent.state_key,
                    bridgingEvent.content
                );
                log.info("m.room.bridging event copied to new room");
            }
            catch (ex) {
                // We may not have permissions to do so, which means we are basically stuffed.
                log.warn(`Could not send m.room.bridging event to new room: ${ex}`);
            }
        }
        if (bridgeInfoEvent) {
            try {
                await this.bridge.getIntent().sendStateEvent(
                    newRoomId,
                    bridgeInfoEvent.type,
                    bridgingEvent.state_key,
                    bridgingEvent.content
                );
                log.info("Bridge info event copied to new room");
            }
            catch (ex) {
                // We may not have permissions to do so, which means we are basically stuffed.
                log.warn(`Could not send bridge info event to new room: ${ex}`);
            }
        }
        log.info("Migrating ghosts");
        await Promise.all(rooms.map((room) => {
            return this.getBridgedClient(room.getServer(), roomInfo.realJoinedUsers[0]).then((client) => {
                // This will invoke NAMES and make members join the new room,
                // so we don't need to await it.
                client.getNicks(room.getChannel());
                log.info(
                    `Leaving ${roomInfo.remoteJoinedUsers.length} users from old room ${oldRoomId}.`
                );
                this.memberListSyncers[room.getServer().domain].addToLeavePool(
                    roomInfo.remoteJoinedUsers,
                    oldRoomId,
                );
            })
        }));
        log.info(`Ghost migration to ${newRoomId} complete`);
    }

    /**
     * Calculate the number of idle users
     * @param server The IRC server which we want to scope the idle check to.
     * @param minIdleHours The minimum number of hours to be considered idle.
     * @param defaultOnline Whether the user should be defaulted to online or offline if we hold no data for them.
     * @param excludeRegex A regex of users to exclude from the check.
     * @param maxIdleHours The maximum number of hours to be considered
     *                     idle before they aren't considered part of the pool. By default, this isn't checked.
     * @returns An ordered array of userIds by their idle time in ascending order.
     */
    private async calculateIdlenessPool(
        server: IrcServer, minIdleHours: number,
        defaultOnline = true, excludeRegex?: string,
        maxIdleHours?: number,
    ): Promise<string[]> {
        if (!this.activityTracker) {
            throw Error("activityTracker is not enabled");
        }
        if (!minIdleHours || minIdleHours < 0) {
            throw Error("'since' must be greater than 0");
        }
        const minIdleTime = minIdleHours * 60 * 60 * 1000;
        const maxIdleTime = maxIdleHours && maxIdleHours * 60 * 60 * 1000;

        const users: (string|null)[] = this.clientPool.getConnectedMatrixUsersForServer(server);
        log.debug(`${users.length} users are connected to the bridge`);
        const exclude = excludeRegex ? new RegExp(excludeRegex) : null;
        const usersToActiveTime = new Map<string, number>();
        for (const userId of users) {
            if (!userId) {
                // The bot user has a userId of null, ignore it.
                continue;
            }
            if (exclude && exclude.test(userId)) {
                log.debug(`${userId} is excluded`);
                continue;
            }
            const {online, inactiveMs} = await this.activityTracker.isUserOnline(userId, minIdleTime, defaultOnline);
            if (online) {
                continue;
            }
            if (maxIdleTime && inactiveMs > maxIdleTime) {
                continue;
            }
            const clients = this.clientPool.getBridgedClientsForUserId(userId);
            if (clients.length === 0) {
                log.debug(`${userId} has no active clients`);
                continue;
            }
            usersToActiveTime.set(userId, inactiveMs);
        }

        return [...usersToActiveTime.entries()].sort((a, b) => b[1] - a[1]).map(user => user[0]);
    }

    /**
     * Warn users that they are in danger of being reaped from a room.
     * @param serverName The name of the IRC server which we want to scope the idle check to.
     * @param maxIdleHours The maximum number of hours a user can be considered idle for.
     * @param msg A message to send to affected idle users.
     * @param defaultOnline Whether the user should be defaulted to online or offline if we hold no data for them.
     * @param excludeRegex A regex of users to exclude from the check.
     */
    public async warnConnectionReap(
        req: BridgeRequest, serverName: string, minIdleHours: number, msg: string,
        defaultOnline?: boolean, excludeRegex?: string, limit?: number
    ): Promise<void> {
        if (!minIdleHours || minIdleHours < 0) {
            throw Error("'since' must be greater than 0");
        }
        const server = serverName ? this.getServer(serverName) : this.getServers()[0];
        if (server === null) {
            throw Error("Server not found");
        }

        let userNumber = 0;
        for (const user of await this.calculateIdlenessPool(
            // If a user has been inactive for double the time that we consider idle,
            // then there isn't any point in notifying them, it's probably a dead or idle account.
            server, minIdleHours, defaultOnline, excludeRegex, minIdleHours * 2
        )) {
            userNumber++;
            if (limit && userNumber > limit) {
                break;
            }
            const internalRoom = await this.ircHandler.getOrCreateAdminRoom(req, user, server);
            await this.sendMatrixAction(internalRoom, undefined, new MatrixAction(ActionType.Notice, msg));
            // Sleep between requests, to avoid murdering the homeserver
            await new Promise<void>(r => setTimeout(() => r(), 500));
        }
    }

    public async connectionReap(
        logCb: (line: string) => void, reqServerName: string,
        maxIdleHours: number, reason = "User is inactive", dry = false,
        defaultOnline?: boolean, excludeRegex?: string, limit?: number
    ): Promise<void> {
        if (!maxIdleHours || maxIdleHours < 0) {
            throw Error("'since' must be greater than 0");
        }
        const server = reqServerName ? this.getServer(reqServerName) : this.getServers()[0];
        if (server === null) {
            throw Error("Server not found");
        }

        const req = new BridgeRequest(this.bridge.getRequestFactory().newRequest());
        const idleUsers = await this.calculateIdlenessPool(server, maxIdleHours, defaultOnline, excludeRegex);

        logCb(`${(await idleUsers).length} users are considered idle`);

        const serverName = server?.getReadableName();
        log.warn(`Running connection reaper for ${serverName} dryrun=${dry}`);

        let userNumber = 0;
        for (const userId of idleUsers) {
            userNumber++;
            if (limit && userNumber > limit) {
                logCb(`Hit limit. Not kicking any more users.`);
                break;
            }
            const clients = this.clientPool.getBridgedClientsForUserId(userId);
            const quitRes = dry ? "dry-run" : await this.matrixHandler.quitUser(req, userId, clients, null, reason);
            if (quitRes !== null) {
                logCb(`Didn't quit ${userId}: ${quitRes}`);
                continue;
            }
            logCb(`Quit ${userId} (${userNumber}/${idleUsers.length})`);
        }

        logCb(`Quit ${userNumber}/${idleUsers.length}`);
    }

    public async atBridgedRoomLimit(): Promise<boolean> {
        const limit = this.config.ircService.provisioning?.roomLimit;
        if (!limit) {
            return false;
        }
        const current = await this.dataStore.getRoomCount();
        return current >= limit;
    }

    private async onUserActivityChanged(userActivity: UserActivityState): Promise<void> {
        if (!this.isStartedUp) {
            // Only handle activity if we're running
            return;
        }
        for (const userId of userActivity.changed) {
            const activity = userActivity.dataSet.get(userId);
            if (activity) {
                await this.getStore().storeUserActivity(userId, activity);
            }
        }
        await this.bridgeBlocker?.checkLimits(userActivity.activeUsers);
    }
}<|MERGE_RESOLUTION|>--- conflicted
+++ resolved
@@ -831,7 +831,6 @@
         this.bridgeState = "running";
     }
 
-<<<<<<< HEAD
     /*
      * Send state events providing information about the state.
      * @param intent if given, sends state events from this client instead of the AS bot
@@ -850,7 +849,7 @@
                 event.content as unknown as Record<string, unknown>,
             );
         }
-=======
+
     private async setupStateSyncer(config: BridgeConfig) {
         if (!config.ircService.bridgeInfoState?.enabled) {
             this.bridgeStateSyncer = undefined;
@@ -872,7 +871,6 @@
             });
         }
         this.config.ircService.bridgeInfoState = config.ircService.bridgeInfoState;
->>>>>>> 536b0c68
     }
 
     private logMetric(req: Request<BridgeRequestData>, outcome: string) {
