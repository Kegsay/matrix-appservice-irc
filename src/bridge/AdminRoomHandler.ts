--- conflicted
+++ resolved
@@ -25,10 +25,6 @@
 import logging from "../logging";
 import * as RoomCreation from "./RoomCreation";
 import { getBridgeVersion } from "matrix-appservice-bridge";
-<<<<<<< HEAD
-=======
-import { ProvisionRequest } from "../provisioning/ProvisionRequest";
->>>>>>> c2bbf2cf
 import { IdentGenerator } from "../irc/IdentGenerator";
 import { Provisioner } from "../provisioning/Provisioner";
 
