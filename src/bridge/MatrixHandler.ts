--- conflicted
+++ resolved
@@ -62,12 +62,8 @@
     ignoreFunctionalMembersInAdminRooms: boolean;
 }
 
-<<<<<<< HEAD
-
 const DEFAULTS: MatrixHandlerConfig = {
-=======
 export const DEFAULTS: MatrixHandlerConfig = {
->>>>>>> ef5eb44f
     eventCacheSize: 4096,
     replySourceMaxLength: 32,
     shortReplyTresholdSeconds: 5 * 60,
