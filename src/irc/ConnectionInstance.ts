/*
Copyright 2019 The Matrix.org Foundation C.I.C.

Licensed under the Apache License, Version 2.0 (the "License");
you may not use this file except in compliance with the License.
You may obtain a copy of the License at

    http://www.apache.org/licenses/LICENSE-2.0

Unless required by applicable law or agreed to in writing, software
distributed under the License is distributed on an "AS IS" BASIS,
WITHOUT WARRANTIES OR CONDITIONS OF ANY KIND, either express or implied.
See the License for the specific language governing permissions and
limitations under the License.
*/

import { Client } from "irc";
import * as promiseutil from "../promiseutil";
import Scheduler from "./Scheduler";
import * as logging from "../logging";
import Bluebird from "bluebird";
import { Defer } from "../promiseutil";
import { IrcServer } from "./IrcServer";

const log = logging.get("client-connection");

export interface IrcMessage {
    command?: string;
    args: string[];
    rawCommand: string;
    prefix: string;
}

// The time we're willing to wait for a connect callback when connecting to IRC.
const CONNECT_TIMEOUT_MS = 30 * 1000; // 30s
// The delay between messages when there are >1 messages to send.
const FLOOD_PROTECTION_DELAY_MS = 700;
// The max amount of time we should wait for the server to ping us before reconnecting.
// Servers ping infrequently (2-3mins) so this should be high enough to allow up
// to 2 pings to lapse before reconnecting (5-6mins).
const PING_TIMEOUT_MS = 1000 * 60 * 10;
// The minimum time to wait between connection attempts if we were disconnected
// due to throttling.
const THROTTLE_WAIT_MS = 20 * 1000;

// The rate at which to send pings to the IRCd if the client is being quiet for a while.
// Whilst the IRCd *should* be sending pings to us to keep the connection alive, it appears
// that sometimes they don't get around to it and end up ping timing us out.
const PING_RATE_MS = 1000 * 60;

// String reply of any CTCP Version requests
const CTCP_VERSION = 'matrix-appservice-irc, part of the Matrix.org Network';

const CONN_LIMIT_MESSAGES = [
    "too many host connections", // ircd-seven
    "no more connections allowed in your connection class",
    "this server is full", // unrealircd
];

// Log an Error object to stderr
function logError(err: Error) {
    if (!err || !err.message) {
        return;
    }
    log.error(err.message);
}

export interface ConnectionOpts {
    localAddress?: string;
    password?: string;
    realname: string;
    username?: string;
    nick: string;
    secure?: {
        ca?: string;
    };
    encodingFallback: string;
}

export type InstanceDisconnectReason = "throttled"|"irc_error"|"net_error"|"timeout"|"raw_error"|
                                       "toomanyconns"|"banned"|"killed"|"idle"|"limit_reached"|
                                       "iwanttoreconnect";

export class ConnectionInstance {
    public dead = false;
    private state: "created"|"connecting"|"connected" = "created";
    private pingRateTimerId: NodeJS.Timer|null = null;
    private clientSidePingTimeoutTimerId: NodeJS.Timer|null = null;
    private connectDefer: Defer<ConnectionInstance>;
    public onDisconnect?: (reason: string) => void;
    /**
     * Create an IRC connection instance. Wraps the node-irc library to handle
     * connections correctly.
     * @constructor
     * @param {IrcClient} ircClient The new IRC client.
     * @param {string} domain The domain (for logging purposes)
     * @param {string} nick The nick (for logging purposes)
     */
    constructor (public readonly client: Client, private readonly domain: string, private nick: string) {
        this.listenForErrors();
        this.listenForPings();
        this.listenForCTCPVersions();
        this.connectDefer = promiseutil.defer();
    }

    /**
     * Connect this client to the server. There are zero guarantees this will ever
     * connect.
     * @return {Promise} Resolves if connected; rejects if failed to connect.
     */
    public connect(): Promise<ConnectionInstance> {
        if (this.dead) {
            throw new Error("connect() called on dead client: " + this.nick);
        }
        this.state = "connecting";
        let gotConnectedCallback = false;
        setTimeout(() => {
            if (!gotConnectedCallback && !this.dead) {
                log.error(
                    "%s@%s still not connected after %sms. Killing connection.",
                    this.nick, this.domain, CONNECT_TIMEOUT_MS
                );
                this.disconnect("timeout").catch(logError);
            }
        }, CONNECT_TIMEOUT_MS);

        this.client.connect(1, () => {
            gotConnectedCallback = true;
            this.state = "connected";
            this.resetPingSendTimer();
            this.connectDefer.resolve(this);
        });
        return this.connectDefer.promise;
    }

    /**
     * Blow away the connection. You MUST destroy this object afterwards.
     * @param {string} reason - Reason to reject with. One of:
     * throttled|irc_error|net_error|timeout|raw_error|toomanyconns|banned
     */
    public disconnect(reason: InstanceDisconnectReason, ircReason?: string) {
        if (this.dead) {
            return Bluebird.resolve();
        }
        ircReason = ircReason || reason;
        log.info(
            "disconnect()ing %s@%s - %s", this.nick, this.domain, reason
        );
        this.dead = true;

        return new Bluebird((resolve) => {
            // close the connection
            this.client.disconnect(ircReason, () => { /* This is needed for tests */ });
            // remove timers
            if (this.pingRateTimerId) {
                clearTimeout(this.pingRateTimerId);
                this.pingRateTimerId = null;
            }
            if (this.clientSidePingTimeoutTimerId) {
                clearTimeout(this.clientSidePingTimeoutTimerId);
                this.clientSidePingTimeoutTimerId = null;
            }
            if (this.state !== "connected") {
                // we never resolved this defer, so reject it.
                this.connectDefer.reject(new Error(reason));
            }
            if (this.state === "connected" && this.onDisconnect) {
                // we only invoke onDisconnect once we've had a successful connect.
                // Connection *attempts* are managed by the create() function so if we
                // call this now it would potentially invoke this 3 times (once per
                // connection instance!). Each time would have dead=false as they are
                // separate objects.
                this.onDisconnect(reason);
            }
            resolve();
        });
    }

        // eslint-disable-next-line @typescript-eslint/no-explicit-any
    public addListener(eventName: string, fn: (...args: Array<any>) => void) {
        // eslint-disable-next-line @typescript-eslint/no-explicit-any
        this.client.addListener(eventName, (...args: unknown[]) => {
            if (this.dead) {
                log.error(
                    "%s@%s RECV a %s event for a dead connection",
                    this.nick, this.domain, eventName
                );
                return;
            }
            // do the callback
            // eslint-disable-next-line @typescript-eslint/no-explicit-any
            fn.apply(fn, args as any);
        });
    }

    private listenForErrors() {
        this.client.addListener("error", (err?: IrcMessage) => {
            log.error("Server: %s (%s) Error: %s", this.domain, this.nick, JSON.stringify(err));
            // We should disconnect the client for some but not all error codes. This
            // list is a list of codes which we will NOT disconnect the client for.
            const failCodes = [
                "err_nosuchchannel", "err_toomanychannels", "err_channelisfull",
                "err_inviteonlychan", "err_bannedfromchan", "err_badchannelkey",
                "err_needreggednick", "err_nosuchnick", "err_cannotsendtochan",
                "err_toomanychannels", "err_erroneusnickname", "err_usernotinchannel",
                "err_notonchannel", "err_useronchannel", "err_notregistered",
                "err_alreadyregistred", "err_noprivileges", "err_chanoprivsneeded",
                "err_banonchan", "err_nickcollision", "err_nicknameinuse",
                "err_erroneusnickname", "err_nonicknamegiven", "err_eventnickchange",
                "err_nicktoofast", "err_unknowncommand", "err_unavailresource",
                "err_umodeunknownflag", "err_nononreg"
            ];
            if (err && err.command) {
                if (failCodes.includes(err.command)) {
                    return; // don't disconnect for these error codes.
                }
            }
            if (err && err.command === "err_yourebannedcreep") {
                this.disconnect("banned").catch(logError);
                return;
            }
            this.disconnect("irc_error").catch(logError);
        });
        this.client.addListener("netError", (err: unknown) => {
            log.error(
                "Server: %s (%s) Network Error: %s", this.domain, this.nick,
                JSON.stringify(err, undefined, 2)
            );
            this.disconnect("net_error").catch(logError);
        });
        this.client.addListener("abort", () => {
            log.error(
                "Server: %s (%s) Connection Aborted", this.domain, this.nick
            );
            this.disconnect("net_error").catch(logError);
        });
        this.client.addListener("raw", (msg?: {command?: string; rawCommand: string; args?: string[]}) => {
            if (logging.isVerbose()) {
                log.debug(
                    "%s@%s: %s", this.nick, this.domain, JSON.stringify(msg)
                );
            }
            if (msg && (msg.command === "ERROR" || msg.rawCommand === "ERROR")) {
                log.error(
                    "%s@%s: %s", this.nick, this.domain, JSON.stringify(msg)
                );
                let wasThrottled = false;
                if (!msg.args) {
                    this.disconnect("raw_error").catch(logError);
                    return;
                }

                // E.g. 'Closing Link: gateway/shell/matrix.org/session (Bad user info)'
                // ircd-seven doc link: https://git.io/JvxEs
                if (msg.args[0]?.match(/Closing Link: .+\(Bad user info\)/)) {
                    log.error(
                        `User ${this.nick} was X:LINED!`
                    );
                    this.disconnect("banned").catch(logError);
                    return;
                }

                let errText = ("" + msg.args[0]) || "";
                errText = errText.toLowerCase();
                wasThrottled = errText.includes("throttl");

                if (wasThrottled) {
                    this.disconnect("throttled").catch(logError);
                    return;
                }

                const wasBanned = errText.includes("banned") || errText.includes("k-lined");

                if (wasBanned) {
                    this.disconnect("banned").catch(logError);
                    return;
                }

                const tooManyHosts = CONN_LIMIT_MESSAGES.find((connLimitMsg) => {
                    return errText.includes(connLimitMsg);
                }) !== undefined;

                if (tooManyHosts) {
                    this.disconnect("toomanyconns").catch(logError);
                    return;
                }

                this.disconnect("raw_error").catch(logError);
            }
        });
    }

    private listenForPings() {
        // BOTS-65 : A client can get ping timed out and not reconnect.
        // ------------------------------------------------------------
        // The client is doing IRC ping/pongs, but there is no check to say
        // "hey, the server hasn't pinged me in a while, it's probably dead". The
        // RFC for pings states that pings are sent "if no other activity detected
        // from a connection." so we need to count anything we shove down the wire
        // as a ping refresh.
        const keepAlivePing = () => { // refresh the ping timer
            if (this.clientSidePingTimeoutTimerId) {
                clearTimeout(this.clientSidePingTimeoutTimerId);
            }
            this.clientSidePingTimeoutTimerId = setTimeout(() => {
                log.info(
                    "Ping timeout: knifing connection for %s on %s",
                    this.domain, this.nick,
                );
                // Just emit an netError which clients need to handle anyway.
                this.client.emit("netError", {
                    msg: "Client-side ping timeout"
                });
            }, PING_TIMEOUT_MS);
        }
        this.client.on("ping", (svr: string) => {
            log.debug("Received ping from %s directed at %s", svr, this.nick);
            keepAlivePing();
        });
        // decorate client.send to refresh the timer
        const realSend = this.client.send;
        // eslint-disable-next-line @typescript-eslint/no-explicit-any
        this.client.send = (...args: string[]) => {
            keepAlivePing();
            this.resetPingSendTimer(); // sending a message counts as a ping
            return realSend.apply(this.client, args);
        };
    }

    private listenForCTCPVersions() {
        this.client.addListener("ctcp-version", (from: string) => {
           if (from) { // Ensure the sender is valid before we try to respond
               this.client.ctcp(from, 'reply', `VERSION ${CTCP_VERSION}`);
           }
        });
    }

    private resetPingSendTimer() {
        // reset the ping rate timer
        if (this.pingRateTimerId) {
            clearTimeout(this.pingRateTimerId);
        }
        this.pingRateTimerId = setTimeout(() => {
            if (this.dead) {
                return;
            }
            // Do what XChat does
            this.client.send("PING", "LAG" + Date.now());
            // keep doing it.
            this.resetPingSendTimer();
        }, PING_RATE_MS);
    }

    /**
     * Create an IRC client connection and connect to it.
     * @param {IrcServer} server The server to connect to.
     * @param {Object} opts Options for this connection.
     * @param {string} opts.nick The nick to use.
     * @param {string} opts.username The username to use.
     * @param {string} opts.realname The real name of the user.
     * @param {string} opts.password The password to give NickServ.
     * @param {string} opts.localAddress The local address to bind to when connecting.
     * @param {Function} onCreatedCallback Called with the client when created.
     * @return {Promise} Resolves to an ConnectionInstance or rejects.
     */
    public static async create (server: IrcServer, opts: ConnectionOpts,
                                onCreatedCallback?: (inst: ConnectionInstance) => void): Promise<ConnectionInstance> {
        if (!opts.nick || !server) {
            throw new Error("Bad inputs. Nick: " + opts.nick);
        }
        const connectionOpts = {
            userName: opts.username,
            realName: opts.realname,
            password: opts.password,
            localAddress: opts.localAddress,
            autoConnect: false,
            autoRejoin: false,
            floodProtection: true,
            floodProtectionDelay: FLOOD_PROTECTION_DELAY_MS,
            port: server.getPort(),
            selfSigned: server.useSslSelfSigned(),
            certExpired: server.allowExpiredCerts(),
            retryCount: 0,
            family: server.getIpv6Prefix() || server.getIpv6Only() ? 6 : null,
            bustRfc3484: true,
            sasl: opts.password ? server.useSasl() : false,
<<<<<<< HEAD
            secure: server.useSsl(),
            customConnectionOpts: server.getConnectionOpts()
=======
            secure: server.useSsl() ? { ca: server.getCA() } : undefined,
            encodingFallback: opts.encodingFallback
>>>>>>> 2bfa3aee
        };

        // Returns: A promise which resolves to a ConnectionInstance
        const retryConnection = () => {
            const nodeClient = new Client(
                server.randomDomain(), opts.nick, connectionOpts
            );
            const inst = new ConnectionInstance(
                nodeClient, server.domain, opts.nick
            );
            if (onCreatedCallback) {
                onCreatedCallback(inst);
            }
            return inst.connect();
        };

        let connAttempts = 0;
        let retryTimeMs = 0;
        const BASE_RETRY_TIME_MS = 1000;
        while (true) {
            try {
                if (server.getReconnectIntervalMs() > 0) {
                    // wait until scheduled
                    return (await Scheduler.reschedule(
                        server, retryTimeMs, retryConnection, opts.nick
                    )) as ConnectionInstance;
                }
                // Try to connect immediately: we'll wait if we fail.
                return await retryConnection();
            }
            catch (err) {
                connAttempts += 1;
                log.error(
                    `ConnectionInstance.connect failed after ${connAttempts} attempts (${err.message})`
                );

                if (err.message === "throttled") {
                    retryTimeMs += THROTTLE_WAIT_MS;
                }

                if (err.message === "banned") {
                    log.error(
                        `${opts.nick} is banned from ${server.domain}, ` +
                        `throwing`
                    );
                    throw new Error("User is banned from the network.");
                    // If the user is banned, we should part them from any rooms.
                }

                if (err.message === "toomanyconns") {
                    log.error(
                        `User ${opts.nick} was ILINED. This may be the network limiting us!`
                    );
                    throw new Error("Connection was ILINED. We cannot retry this.");
                }

                // always set a staggered delay here to avoid thundering herd
                // problems on mass-disconnects
                const delay = (BASE_RETRY_TIME_MS * Math.random())+ retryTimeMs +
                        Math.round((connAttempts * 1000) * Math.random());
                log.info(`Retrying connection for ${opts.nick} on ${server.domain} `+
                        `in ${delay}ms (attempts ${connAttempts})`);
                await Bluebird.delay(delay);
            }
        }
    }
}<|MERGE_RESOLUTION|>--- conflicted
+++ resolved
@@ -384,13 +384,9 @@
             family: server.getIpv6Prefix() || server.getIpv6Only() ? 6 : null,
             bustRfc3484: true,
             sasl: opts.password ? server.useSasl() : false,
-<<<<<<< HEAD
-            secure: server.useSsl(),
-            customConnectionOpts: server.getConnectionOpts()
-=======
             secure: server.useSsl() ? { ca: server.getCA() } : undefined,
+            customConnectionOpts: server.getConnectionOpts(),
             encodingFallback: opts.encodingFallback
->>>>>>> 2bfa3aee
         };
 
         // Returns: A promise which resolves to a ConnectionInstance
