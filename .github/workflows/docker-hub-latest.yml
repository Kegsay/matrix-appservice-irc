--- conflicted
+++ resolved
@@ -20,12 +20,8 @@
       - name: Checkout
         uses: actions/checkout@v3
       - name: Login to Docker Hub
-<<<<<<< HEAD
-        uses: docker/login-action@v1
+        uses: docker/login-action@v2
         if: ${{ env.PUSH }}
-=======
-        uses: docker/login-action@v2
->>>>>>> a6207b92
         with:
           username: ${{ secrets.DOCKER_HUB_USERNAME }}
           password: ${{ secrets.DOCKER_HUB_TOKEN }}
