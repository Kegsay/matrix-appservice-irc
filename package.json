--- conflicted
+++ resolved
@@ -46,38 +46,16 @@
     "winston-daily-rotate-file": "^4.7.1"
   },
   "devDependencies": {
-<<<<<<< HEAD
-    "@types/bluebird": "^3.5.32",
-    "@types/diff": "^5.0.1",
-    "@types/express": "4.17.11",
-    "@types/express-serve-static-core": "4.17.19",
-=======
     "@tsconfig/node14": "^1.0.3",
     "@types/bluebird": "^3.5.36",
     "@types/diff": "^5.0.2",
     "@types/express": "4.17.14",
     "@types/express-serve-static-core": "4.17.31",
->>>>>>> c2bbf2cf
     "@types/extend": "^3.0.1",
     "@types/he": "^1.1.2",
     "@types/nedb": "^1.8.12",
     "@types/node": "^16",
     "@types/nopt": "^3.0.29",
-<<<<<<< HEAD
-    "@types/pg": "^8.6.0",
-    "@types/jasmine": "^3.10.3",
-    "@types/sanitize-html": "^2.3.1",
-    "@typescript-eslint/eslint-plugin": "^4.33.0",
-    "@typescript-eslint/parser": "^4.33.0",
-    "eslint": "^7.21.0",
-    "jasmine": "^3.6.2",
-    "node-mocks-http": "^1.11.0",
-    "nyc": "^14.1.1",
-    "prom-client": "13.1.0",
-    "proxyquire": "^1.4.0",
-    "ts-node": "^10.4.0",
-    "typescript": "^4.4.3"
-=======
     "@types/pg": "^8.6.5",
     "@types/sanitize-html": "^2.6.2",
     "@typescript-eslint/eslint-plugin": "^5.38.0",
@@ -88,6 +66,5 @@
     "nyc": "^15.1.0",
     "request-promise-native": "^1.0.9",
     "typescript": "^4.8.3"
->>>>>>> c2bbf2cf
   }
 }