/*
Copyright 2019 Huan LI
Copyright 2019 The Matrix.org Foundation C.I.C.

Licensed under the Apache License, Version 2.0 (the "License");
you may not use this file except in compliance with the License.
You may obtain a copy of the License at

 http://www.apache.org/licenses/LICENSE-2.0

Unless required by applicable law or agreed to in writing, software
distributed under the License is distributed on an "AS IS" BASIS,
WITHOUT WARRANTIES OR CONDITIONS OF ANY KIND, either express or implied.
See the License for the specific language governing permissions and
limitations under the License.
*/
/**
 * This has been borrowed from https://github.com/huan/matrix-appservice-wechaty/blob/master/src/typings/matrix-appservice-bridge.d.ts
 * under the Apache2 licence.
 */

declare module 'matrix-appservice-bridge' {

    namespace PrometheusMetrics {
        class AgeCounters {
            constructor(buckets?: string[]);
            bump (ageInSec: number): void;
        }
    }

    export class PrometheusMetrics {
        addCollector(cb: () => void): void;
        addCounter(opts: { name: string; help: string; labels: string[]; }): import("prom-client").Counter
        addTimer(opts: { name: string; help: string; labels: string[]; }): import("prom-client").Histogram;
        addGauge(arg0: { name: string; help: string; labels: string[]; }): import("prom-client").Gauge;
    }

    interface RoomMemberDict {
        [id: string]: {
            display_name: string;
            avatar_url: string;
        };
    }
    interface RemoteRoomDict {
        [id: string]: RemoteRoom[];
    }
    interface EntryDict {
        [id: string]: Array<Entry>;
    }

    interface RoomCreationOpts {
        room_alias_name: string; // localpart
        name: string;
        visibility: "public"|"private";
        preset: "public_chat";
        creation_content?: {
            "m.federate"?: boolean;
        };
        initial_state: any[];
        room_version?: string;
    }

    export interface Entry {
        id: string;  // The unique ID for this entry.
        matrix_id: string;  // "room_id",
        remote_id: string;  // "remote_room_id",
        matrix: null|MatrixRoom; // <nullable> The matrix room, if applicable.
        remote: null|RemoteRoom; // <nullable> The remote room, if applicable.
        data: null|any; // <nullable> Information about this mapping, which may be an empty
    }

    export interface UpsertableEntry {
        id: string;  // The unique ID for this entry.
        matrix?: null|MatrixRoom; // <nullable> The matrix room, if applicable.
        remote?: null|RemoteRoom; // <nullable> The remote room, if applicable.
        data?: null|any; // <nullable> Information about this mapping, which may be an empty.
    }

    export class AppserviceBot {
        getJoinedMembers(roomId: string): {[userId: string]: {display_name: string|null}}
        isRemoteUser(userId: string): boolean;
        getJoinedRooms(): Promise<string[]>;
        getClient(): JsClient;
        //TODO:  _getRoomInfo is a private func and should be replaced.
        _getRoomInfo(roomId: string, data: any): any;
    }

    export class MatrixRoom {
        protected roomId: string;
        public name: string;
        public topic: string;
        public _extras : any;
        constructor (roomId: string, data?: object);
        deserialize(data: object): void;
        get(key: string): unknown;
        getId(): string;
        serialize(): object;
        set(key: string, val: any): void;
    }

    export class MatrixUser {
        public static ESCAPE_DEFAULT: boolean;
        public readonly localpart: string
        public readonly host: string

        userId: string

        constructor (userId: string, data?: object, escape?: boolean)
        escapeUserId(): void
        get(key: string): unknown
        getDisplayName(): null|string
        getId(): string
        serialize(): object
        set(key: string, val: any): void
        setDisplayName(name: string): void
    }

    export class RemoteRoom {
        constructor (identifier: string, data?: object)
        get(key: string): unknown
        getId(): string
        serialize(): object
        set(key: string, val: object|string|number): void
    }

    export class RemoteUser {
        constructor (id: string, data?: object)
        get(key: string): unknown
        getId(): string
        serialize(): object
        set(key: string, val: object|string|number): void
    }

    export class BridgeStore {
        db: Nedb
        delete (query: any): Promise<void>
        insert (query: any): Promise<void>
        select (query: any, transformFn?: (item: Entry) => any): Promise<any>
        inspect: () => string;
    }

    export class RoomBridgeStore extends BridgeStore {
        constructor(ds: Nedb);
        batchGetLinkedRemoteRooms (matrixIds: Array<string>): Promise<RemoteRoomDict>
        getEntriesByLinkData (data: object): Promise<Array<Entry>>
        getEntriesByMatrixId (matrixId: string): Promise<Array<Entry>>
        getEntriesByMatrixIds (ids: Array<string>): Promise<EntryDict>
        getEntriesByMatrixRoomData (data: object): Promise<Array<Entry>>
        getEntriesByRemoteId (remoteId: string): Promise<Array<Entry>>
        getEntriesByRemoteRoomData (data: object): Promise<Array<Entry>>
        getEntryById  (id: string): Promise<null|Entry>
        getLinkedMatrixRooms (remoteId: string): Promise<Array<MatrixRoom>>
        getLinkedRemoteRooms (matrixId: string): Promise<Array<RemoteRoom>>
        getMatrixRoom  (roomId: string): Promise<null|MatrixRoom>
        removeEntriesByLinkData (data: object): Promise<void>
        removeEntriesByMatrixRoomData (data: object): Promise<void>
        removeEntriesByMatrixRoomId (matrixId: string): Promise<void>
        removeEntriesByRemoteRoomData (data: object): Promise<void>
        removeEntriesByRemoteRoomId (remoteId: string): Promise<void>
        setMatrixRoom  (matrixRoom: MatrixRoom): Promise<void>
        upsertEntry  (entry: UpsertableEntry): Promise<void>
        linkRooms  (
            matrixRoom: MatrixRoom,
            remoteRoom: RemoteRoom,
            data?: object,
            linkId?: string,
        ): Promise<void>
    }

    export class UserBridgeStore extends BridgeStore {
        constructor(ds: Nedb);
        getByMatrixData (dataQuery: object): Promise<Array<MatrixUser>>
        getByMatrixLocalpart (localpart: string): Promise<null|MatrixUser>
        getByRemoteData (dataQuery: object): Promise<Array<RemoteUser>>
        getMatrixLinks (remoteId: string): Promise<Array<String>>
        getMatrixUser (userId: string): Promise<null|MatrixUser>
        getMatrixUsersFromRemoteId (remoteId: string): Promise<Array<MatrixUser>>
        getRemoteLinks (matrixId: string): Promise<Array<String>>
        getRemoteUser (id: string): Promise<null|RemoteUser>
        getRemoteUsersFromMatrixId (userId: string): Promise<Array<RemoteUser>>
        linkUsers  (matrixUser: MatrixUser, remoteUser: RemoteUser): Promise<void>
        setMatrixUser (matrixUser: MatrixUser): Promise<void>
        setRemoteUser (remoteUser: RemoteUser): Promise<void>
        unlinkUserIds (matrixUserId: string, remoteUserId: string): Promise<number>
        unlinkUsers (matrixUser: MatrixUser, remoteUser: RemoteUser): Promise<number>
    }

    export class ContentRepo {
        static getHttpUriForMxc(baseUrl: string, mxc: string): string;
    }

    export class Intent {
        getEvent(room_id: string, eventId: string): Promise<any>;
        invite(room_id: string, recipient: string): Promise<void>;
        createRoom(opts: unknown): Promise<{room_id: string;}>;
        roomState(room_id: string): Promise<any[]>;
        leave(roomId: string): Promise<void>;
        setPowerLevel(roomId: string, userId: string, level: number | undefined): Promise<void>;
        getStateEvent(roomId: string, type: string, key?: string): Promise<any>;
        getProfileInfo(userId: string, type?: "displayname"|"avatar_url", useCache?: boolean): Promise<{displayname: string|null, avatar_url: string|null}>;
        setPresence(presence: string): Promise<void>;
        sendMessage(roomId: string, content: any): Promise<void>;
        sendStateEvent(roomId: string, type: string, stateKey: string, content: any): Promise<void>;
        join(roomId: string): Promise<void>;
        kick(roomId: string, userId: string, reason?: string): Promise<void>;
        setRoomTopic(roomId: string, topic: string): Promise<void>;
        readonly client: JsClient;
        getClient(): JsClient;
        setDisplayName(displayname: string): Promise<void>;
    }


    export class Request {
        outcomeFrom(the: Promise<unknown>): void;
        getData(): any;
        getDuration(): number;
        getPromise(): Promise<any>;
        getId(): string;
        resolve(item: unknown): void;
        reject(err: unknown): void;
    }

    export class JsClient {
        getStateEvent(roomId: string, type: string, skey?: string): Promise<any>;
        createAlias(roomAlias: string, roomId: string): Promise<void>;
        setRoomDirectoryVisibilityAppService(networkId: string, roomId: string, state: string): Promise<void>
        sendStateEvent(roomId: string, type: string, content: any, key: string): Promise<void>;
        credentials: {
            userId: string;
        };
        deleteAlias(alias: string): Promise<void>;
        roomState(roomId: string): Promise<any[]>;
        uploadContent(file: Buffer, opts: {
            name: string,
            type: string,
            rawResponse: boolean,
            onlyContentUri: boolean,
        }): Promise<string>;
        joinRoom(roomIdOrAlias: string): Promise<unknown>;
        leave(roomId: string): Promise<void>;
    }

    export class ConfigValidator {
        constructor(config: string|any);
        validate<T>(config: T, defaultConfig?: any): T;
    }

    export class Bridge {
        constructor(config: any);
        opts: {
            roomStore: RoomBridgeStore|undefined,
            userStore: UserBridgeStore|undefined,
        }
        appService: import("matrix-appservice").AppService;
        getRoomStore(): RoomBridgeStore;
        getUserStore(): UserBridgeStore;
        getBot(): AppserviceBot;
        loadDatabases(): Promise<void>;
        getRequestFactory(): RequestFactory;
        getPrometheusMetrics(): PrometheusMetrics;
        getIntent(userId?: string): Intent;
        getIntentFromLocalpart(localpart: string): Intent;

        // N.B config isn't used by this func, and appservice isn't used by this bridge.
        run(port: number, config: undefined, appservice: undefined, hostname: string|undefined): void;
        registerBridgeGauges(cb: () => void): void;
        getClientFactory(): ClientFactory;
        canProvisionRoom(roomId: string): Promise<boolean>;
    }

    export class ClientFactory {
        getClientAs(): JsClient;
    }

    export class RequestFactory {
        newRequest(opts?: {data: {}}): Request;
        addDefaultResolveCallback(cb: (req: Request, result: unknown) => void): void;
        addDefaultRejectCallback(cb: (req: Request) => void): void;
        addDefaultTimeoutCallback(cb: (req: Request) => void, timeout: number): void;
    }

    export class Logging {
        static configure(opts: {console: string}): void;
    }

    export class StateLookup {
        constructor(opts: {})
        onEvent(event: unknown): void;
        trackRoom(roomId: string): Promise<void>;
        getState(roomId: string, type: string): any[];
<<<<<<< HEAD
=======
    }

    export class MembershipCache {
        constructor();
        setMemberEntry(roomId: string, userId: string, membership: "join"): void;
>>>>>>> d2017881
    }
}<|MERGE_RESOLUTION|>--- conflicted
+++ resolved
@@ -288,13 +288,10 @@
         onEvent(event: unknown): void;
         trackRoom(roomId: string): Promise<void>;
         getState(roomId: string, type: string): any[];
-<<<<<<< HEAD
-=======
     }
 
     export class MembershipCache {
         constructor();
         setMemberEntry(roomId: string, userId: string, membership: "join"): void;
->>>>>>> d2017881
     }
 }