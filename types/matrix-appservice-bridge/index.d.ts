/*
Copyright 2019 Huan LI
Copyright 2019 The Matrix.org Foundation C.I.C.

Licensed under the Apache License, Version 2.0 (the "License");
you may not use this file except in compliance with the License.
You may obtain a copy of the License at

 http://www.apache.org/licenses/LICENSE-2.0

Unless required by applicable law or agreed to in writing, software
distributed under the License is distributed on an "AS IS" BASIS,
WITHOUT WARRANTIES OR CONDITIONS OF ANY KIND, either express or implied.
See the License for the specific language governing permissions and
limitations under the License.
*/

/**
 * This has been borrowed from https://github.com/huan/matrix-appservice-wechaty/blob/master/src/typings/matrix-appservice-bridge.d.ts
 * under the Apache2 licence.
 */
declare module 'matrix-appservice-bridge' {
    interface RoomMemberDict {
        [id: string]: {
            display_name: string,
            avatar_url: string,
        }
    }
    interface RemoteRoomDict {
        [id: string]: RemoteRoom[]
    }
    interface EntryDict {
        [id: string]: Array<Entry> 
    }

    export interface Entry {
        id: string  // The unique ID for this entry.
        matrix_id: string  // "room_id",
        remote_id: string  // "remote_room_id",
        matrix: null|MatrixRoom // <nullable> The matrix room, if applicable.
        remote: null|RemoteRoom // <nullable> The remote room, if applicable.
        data: null|any // <nullable> Information about this mapping, which may be an empty.
    }

    export interface UpsertableEntry {
        id: string  // The unique ID for this entry.
        matrix?: null|MatrixRoom // <nullable> The matrix room, if applicable.
        remote?: null|RemoteRoom // <nullable> The remote room, if applicable.
        data?: null|any // <nullable> Information about this mapping, which may be an empty.
    }

    export class MatrixRoom {
        protected roomId: string

        constructor (roomId: string, data?: object)
        deserialize(data: object): void
        get(key: string): unknown
        getId(): string
        serialize(): object
        set(key: string, val: any): void
    }

    export class MatrixUser {
        public readonly localpart: string
        public readonly host: string

        private userId: string

        constructor (userId: string, data?: object, escape?: boolean)
        escapeUserId(): void
        get(key: string): unknown
        getDisplayName(): null|string
        getId(): string
        serialize(): object
        set(key: string, val: any): void
        setDisplayName(name: string): void
    }

    export class RemoteRoom {
        constructor (identifier: string, data?: object)
        get(key: string): unknown
        getId(): string
        serialize(): object
        set(key: string, val: object|string|number): void
    }

    export class RemoteUser {
        constructor (id: string, data?: object)
        get(key: string): unknown
        getId(): string
        serialize(): object
        set(key: string, val: object|string|number): void
    }

    export class BridgeStore {
        db: Nedb
        delete (query: any): Promise<void>
        insert (query: any): Promise<void>
        select (query: any, transformFn?: (item: Entry) => Entry): Promise<any>
    }

    export class RoomBridgeStore extends BridgeStore {
        batchGetLinkedRemoteRooms (matrixIds: Array<string>): Promise<RemoteRoomDict>
        getEntriesByLinkData (data: object): Promise<Array<Entry>>
        getEntriesByMatrixId (matrixId: string): Promise<Array<Entry>>
        getEntriesByMatrixIds (ids: Array<string>): Promise<EntryDict>
        getEntriesByMatrixRoomData (data: object): Promise<Array<Entry>>
        getEntriesByRemoteId (remoteId: string): Promise<Array<Entry>>
        getEntriesByRemoteRoomData (data: object): Promise<Array<Entry>>
        getEntryById  (id: string): Promise<null|Entry>
        getLinkedMatrixRooms (remoteId: string): Promise<Array<MatrixRoom>>
        getLinkedRemoteRooms (matrixId: string): Promise<Array<RemoteRoom>>
        getMatrixRoom  (roomId: string): Promise<null|MatrixRoom>
        removeEntriesByLinkData (data: object): Promise<void>
        removeEntriesByMatrixRoomData (data: object): Promise<void>
        removeEntriesByMatrixRoomId (matrixId: string): Promise<void>
        removeEntriesByRemoteRoomData (data: object): Promise<void>
        removeEntriesByRemoteRoomId (remoteId: string): Promise<void>
        setMatrixRoom  (matrixRoom: MatrixRoom): Promise<void>
        upsertEntry  (entry: UpsertableEntry): Promise<void>
        linkRooms  (
            matrixRoom: MatrixRoom,
            remoteRoom: RemoteRoom,
            data?: object,
            linkId?: string,
        ): Promise<void>
    }

    export class UserBridgeStore extends BridgeStore {
        getByMatrixData (dataQuery: object): Promise<Array<MatrixUser>>
        getByMatrixLocalpart (localpart: string): Promise<null|MatrixUser>
        getByRemoteData (dataQuery: object): Promise<Array<RemoteUser>>
        getMatrixLinks (remoteId: string): Promise<Array<String>>
        getMatrixUser (userId: string): Promise<null|MatrixUser>
        getMatrixUsersFromRemoteId (remoteId: string): Promise<Array<MatrixUser>>
        getRemoteLinks (matrixId: string): Promise<Array<String>>
        getRemoteUser (id: string): Promise<null|RemoteUser>
        getRemoteUsersFromMatrixId (userId: string): Promise<Array<RemoteUser>>
        linkUsers  (matrixUser: MatrixUser, remoteUser: RemoteUser): Promise<void>
        setMatrixUser (matrixUser: MatrixUser): Promise<void>
        setRemoteUser (remoteUser: RemoteUser): Promise<void>
        unlinkUserIds (matrixUserId: string, remoteUserId: string): Promise<number>
        unlinkUsers (matrixUser: MatrixUser, remoteUser: RemoteUser): Promise<number>
    }

<<<<<<< HEAD
=======
    export class ContentRepo {
        static getHttpUriForMxc(baseUrl: string, mxc: string): string;
    }

    export class Intent {
        getProfileInfo(userId: string, type?: "displayname"|"avatar_url", useCache?: boolean): Promise<{displayname: string|null, avatar_url: string|null}>
    }

>>>>>>> 16e3f696
    export class AgeCounter {
        bump (ageInSec: number): void;
    }

    export class Request {
        getData(): any;
        getPromise(): Promise<any>;
        getId(): string;
        resolve(item: unknown): void;
        reject(err: unknown): void;
    }
}<|MERGE_RESOLUTION|>--- conflicted
+++ resolved
@@ -143,8 +143,6 @@
         unlinkUsers (matrixUser: MatrixUser, remoteUser: RemoteUser): Promise<number>
     }
 
-<<<<<<< HEAD
-=======
     export class ContentRepo {
         static getHttpUriForMxc(baseUrl: string, mxc: string): string;
     }
@@ -153,7 +151,6 @@
         getProfileInfo(userId: string, type?: "displayname"|"avatar_url", useCache?: boolean): Promise<{displayname: string|null, avatar_url: string|null}>
     }
 
->>>>>>> 16e3f696
     export class AgeCounter {
         bump (ageInSec: number): void;
     }
